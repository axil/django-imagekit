--- conflicted
+++ resolved
@@ -1,10 +1,6 @@
 __title__ = 'django-imagekit'
 __author__ = 'Justin Driscoll, Bryan Veloso, Greg Newman, Chris Drackett, Matthew Tretter, Eric Eldredge'
-<<<<<<< HEAD
-__version__ = (2, 0, 1, 'final', 0)
-=======
 __version__ = (2, 0, 2, 'final', 0)
->>>>>>> 664b7d4c
 __license__ = 'BSD'
 
 
