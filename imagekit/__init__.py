--- conflicted
+++ resolved
@@ -1,18 +1,5 @@
-<<<<<<< HEAD
-"""
-Django ImageKit
-
-:author: Justin Driscoll <justin.driscoll@gmail.com>
-:maintainer: Bryan Veloso <bryan@revyver.com>
-:license: BSD
-
-"""
 __title__ = 'django-imagekit'
-__version__ = '0.4.1'
-__build__ = 0x000400
-__author__ = 'Justin Driscoll, Bryan Veloso, Greg Newman, Chris Drackett'
-__license__ = 'BSD'
-=======
+__version__ = '1.0.0.alpha'
+__build__ = 0x001000
 __author__ = 'Justin Driscoll, Bryan Veloso, Greg Newman, Chris Drackett, Matthew Tretter, Eric Eldredge'
-__version__ = (0, 3, 6)
->>>>>>> 79a6e8f1
+__license__ = 'BSD'