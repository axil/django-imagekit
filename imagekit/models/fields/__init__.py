--- conflicted
+++ resolved
@@ -2,17 +2,14 @@
 
 from django.conf import settings
 from django.db import models
+from django.db.models.signals import post_init, post_save, post_delete
 
 from ...imagecache.backends import get_default_image_cache_backend
 from ...imagecache.strategies import StrategyWrapper
 from ...generators import SpecFileGenerator
 from .files import ImageSpecFieldFile, ProcessedImageFieldFile
-from ..receivers import configure_receivers
 from .utils import ImageSpecFileDescriptor, ImageKitMeta, BoundImageKitMeta
 from ...utils import suggest_extension
-
-
-configure_receivers()
 
 
 class ImageSpecField(object):
@@ -86,14 +83,21 @@
             setattr(cls, '_ik', ik)
         ik.spec_fields.append(name)
 
+        # Connect to the signals only once for this class.
+        uid = '%s.%s' % (cls.__module__, cls.__name__)
+        post_init.connect(ImageSpecField._post_init_receiver, sender=cls,
+                dispatch_uid=uid)
+        post_save.connect(ImageSpecField._post_save_receiver, sender=cls,
+                dispatch_uid=uid)
+        post_delete.connect(ImageSpecField._post_delete_receiver, sender=cls,
+                dispatch_uid=uid)
+
         # Register the field with the image_cache_backend
         try:
             self.image_cache_backend.register_field(cls, self, name)
         except AttributeError:
             pass
 
-<<<<<<< HEAD
-=======
     @staticmethod
     def _post_save_receiver(sender, instance=None, created=False, raw=False, **kwargs):
         if not raw:
@@ -127,7 +131,6 @@
     def _post_init_receiver(sender, instance, **kwargs):
         ImageSpecField._update_source_hashes(instance)
 
->>>>>>> c8778b9c
 
 class ProcessedImageField(models.ImageField):
     """
