--- conflicted
+++ resolved
@@ -17,15 +17,10 @@
 * `Matthew Tretter`_
 * `Eric Eldredge`_
 * `Chris McKenzie`_
+* `Markus Kaiserswerth`_
+* `Ryan Bagwell`_
 
 
-<<<<<<< HEAD
-* Josh Ourisman (joshourisman)
-* Jonathan Slenders (jonathanslenders)
-* Matthew Tretter (matthewwithanm)
-* Markus Kaiserswerth (mkai)
-* Ryan Bagwell (ryanbagwell)
-=======
 .. _Justin Driscoll: http://github.com/jdriscoll
 .. _HZDG: http://hzdg.com
 .. _Bryan Veloso: http://github.com/bryanveloso
@@ -36,4 +31,5 @@
 .. _Matthew Tretter: http://github.com/matthewwithanm
 .. _Eric Eldredge: http://github.com/lettertwo
 .. _Chris McKenzie: http://github.com/kenzic
->>>>>>> 79a6e8f1
+.. _Ryan Bagwell: http://github.com/ryanbagwell
+.. _Markus Kaiserswerth: http://github.com/mkai